/*
 * Copyright (C) 2017 The Android Open Source Project
 *
 * Licensed under the Apache License, Version 2.0 (the "License");
 * you may not use this file except in compliance with the License.
 * You may obtain a copy of the License at
 *
 *      http://www.apache.org/licenses/LICENSE-2.0
 *
 * Unless required by applicable law or agreed to in writing, software
 * distributed under the License is distributed on an "AS IS" BASIS,
 * WITHOUT WARRANTIES OR CONDITIONS OF ANY KIND, either express or implied.
 * See the License for the specific language governing permissions and
 * limitations under the License.
 */

package com.google.android.apps.location.gps.gnsslogger;

import android.content.Context;
import android.content.Intent;
import android.hardware.SensorEvent;
import android.location.GnssClock;
import android.location.GnssMeasurement;
import android.location.GnssMeasurementsEvent;
import android.location.GnssNavigationMessage;
import android.location.GnssStatus;
import android.location.Location;
import android.net.Uri;
import android.os.Build;
import android.os.Bundle;
import android.os.Environment;
import android.os.SystemClock;
import android.support.v4.BuildConfig;
import android.support.v4.content.FileProvider;
import android.util.Log;
import android.widget.Toast;
import com.google.android.apps.location.gps.gnsslogger.LoggerFragment.UIFragmentComponent;
import java.io.BufferedWriter;
import java.io.File;
import java.io.FileFilter;
import java.io.FileWriter;
import java.io.IOException;
import java.text.SimpleDateFormat;
import java.util.Arrays;
import java.util.Date;
import java.util.List;
import java.util.Locale;

/**
 * A GNSS logger to store information to a file.
 */
<<<<<<< HEAD
public class FileLogger implements SensorFusionListener {
=======
public class FileLogger implements MeasurementListener {
>>>>>>> bc81fde2

  private static final String TAG = "FileLogger";
  private static final String FILE_PREFIX = "gnss_log";
  private static final String ERROR_WRITING_FILE = "Problem writing to file.";
  private static final String COMMENT_START = "# ";
  private static final char RECORD_DELIMITER = ',';
  private static final String VERSION_TAG = "Version: ";

  private static final int MAX_FILES_STORED = 100;
  private static final int MINIMUM_USABLE_FILE_SIZE_BYTES = 1000;

  private final Context mContext;

  private final Object mFileLock = new Object();
  private final StringBuilder mStringBuilder = new StringBuilder();
  private BufferedWriter mFileWriter;
  private File mFile;

  private UIFragmentComponent mUiComponent;

  public synchronized UIFragmentComponent getUiComponent() {
    return mUiComponent;
  }

  public synchronized void setUiComponent(UIFragmentComponent value) {
    mUiComponent = value;
  }

  public FileLogger(Context context) {
    this.mContext = context;
  }

  /**
   * Start a new file logging process.
   */
  public void startNewLog() {
    synchronized (mFileLock) {
      File baseDirectory;
      String state = Environment.getExternalStorageState();
      if (Environment.MEDIA_MOUNTED.equals(state)) {
        baseDirectory = new File(Environment.getExternalStorageDirectory(), FILE_PREFIX);
        baseDirectory.mkdirs();
      } else if (Environment.MEDIA_MOUNTED_READ_ONLY.equals(state)) {
        logError("Cannot write to external storage.");
        return;
      } else {
        logError("Cannot read external storage.");
        return;
      }

      SimpleDateFormat formatter = new SimpleDateFormat("yyy_MM_dd_HH_mm_ss");
      Date now = new Date();
      String fileName = String.format("%s_%s.txt", FILE_PREFIX, formatter.format(now));
      File currentFile = new File(baseDirectory, fileName);
      String currentFilePath = currentFile.getAbsolutePath();
      BufferedWriter currentFileWriter;
      try {
        currentFileWriter = new BufferedWriter(new FileWriter(currentFile));
      } catch (IOException e) {
        logException("Could not open file: " + currentFilePath, e);
        return;
      }

      // initialize the contents of the file
      try {
        currentFileWriter.write(COMMENT_START);
        currentFileWriter.newLine();
        currentFileWriter.write(COMMENT_START);
        currentFileWriter.write("Header Description:");
        currentFileWriter.newLine();
        currentFileWriter.write(COMMENT_START);
        currentFileWriter.newLine();
        currentFileWriter.write(COMMENT_START);
        currentFileWriter.write(VERSION_TAG);
        String manufacturer = Build.MANUFACTURER;
        String model = Build.MODEL;
        String fileVersion =
            mContext.getString(R.string.app_version)
                + " Platform: "
                + Build.VERSION.RELEASE
                + " "
                + "Manufacturer: "
                + manufacturer
                + " "
                + "Model: "
                + model;
        currentFileWriter.write(fileVersion);
        currentFileWriter.newLine();
        currentFileWriter.write(COMMENT_START);
        currentFileWriter.newLine();
        currentFileWriter.write(COMMENT_START);
        currentFileWriter.write(
            "Raw,ElapsedRealtimeMillis,TimeNanos,LeapSecond,TimeUncertaintyNanos,FullBiasNanos,"
                + "BiasNanos,BiasUncertaintyNanos,DriftNanosPerSecond,DriftUncertaintyNanosPerSecond,"
                + "HardwareClockDiscontinuityCount,Svid,TimeOffsetNanos,State,ReceivedSvTimeNanos,"
                + "ReceivedSvTimeUncertaintyNanos,Cn0DbHz,PseudorangeRateMetersPerSecond,"
                + "PseudorangeRateUncertaintyMetersPerSecond,"
                + "AccumulatedDeltaRangeState,AccumulatedDeltaRangeMeters,"
                + "AccumulatedDeltaRangeUncertaintyMeters,CarrierFrequencyHz,CarrierCycles,"
                + "CarrierPhase,CarrierPhaseUncertainty,MultipathIndicator,SnrInDb,"
                + "ConstellationType,AgcDb,CarrierFrequencyHz");
        currentFileWriter.newLine();
        currentFileWriter.write(COMMENT_START);
        currentFileWriter.newLine();
        currentFileWriter.write(COMMENT_START);
        currentFileWriter.write(
            "Fix,Provider,Latitude,Longitude,Altitude,Speed,Accuracy,(UTC)TimeInMs");
        currentFileWriter.newLine();
        currentFileWriter.write(COMMENT_START);
        currentFileWriter.newLine();
        currentFileWriter.write(COMMENT_START);
        currentFileWriter.write("Nav,Svid,Type,Status,MessageId,Sub-messageId,Data(Bytes)");
        currentFileWriter.newLine();
        currentFileWriter.write(COMMENT_START);
        currentFileWriter.newLine();
        currentFileWriter.write(COMMENT_START);
        currentFileWriter.write("accelerometer,timestamp,x,y,z");
        currentFileWriter.newLine();
        currentFileWriter.write(COMMENT_START);
        currentFileWriter.newLine();
        currentFileWriter.write(COMMENT_START);
        currentFileWriter.write("gyroscope,timestamp,x,y,z");
        currentFileWriter.newLine();
        currentFileWriter.write(COMMENT_START);
        currentFileWriter.newLine();
        currentFileWriter.write(COMMENT_START);
        currentFileWriter.write("magnetometer,timestamp,x,y,z");
        currentFileWriter.newLine();
        currentFileWriter.write(COMMENT_START);
        currentFileWriter.newLine();
        currentFileWriter.write(COMMENT_START);
        currentFileWriter.write("linear_acceleration,timestamp,x,y,z");
        currentFileWriter.newLine();
        currentFileWriter.write(COMMENT_START);
        currentFileWriter.newLine();
        currentFileWriter.write(COMMENT_START);
        currentFileWriter.write("rotation_vector,timestamp,x*sin(θ/2),y*sin(θ/2),z*sin(θ/2),cos(θ/2),accuracy");
        currentFileWriter.newLine();
        currentFileWriter.write(COMMENT_START);
        currentFileWriter.newLine();
      } catch (IOException e) {
        logException("Count not initialize file: " + currentFilePath, e);
        return;
      }

      if (mFileWriter != null) {
        try {
          mFileWriter.close();
        } catch (IOException e) {
          logException("Unable to close all file streams.", e);
          return;
        }
      }

      mFile = currentFile;
      mFileWriter = currentFileWriter;
      Toast.makeText(mContext, "File opened: " + currentFilePath, Toast.LENGTH_SHORT).show();

      // To make sure that files do not fill up the external storage:
      // - Remove all empty files
      FileFilter filter = new FileToDeleteFilter(mFile);
      for (File existingFile : baseDirectory.listFiles(filter)) {
        existingFile.delete();
      }
      // - Trim the number of files with data
      File[] existingFiles = baseDirectory.listFiles();
      int filesToDeleteCount = existingFiles.length - MAX_FILES_STORED;
      if (filesToDeleteCount > 0) {
        Arrays.sort(existingFiles);
        for (int i = 0; i < filesToDeleteCount; ++i) {
          existingFiles[i].delete();
        }
      }
    }
  }

  /**
   * Send the current log via email or other options selected from a pop menu shown to the user. A
   * new log is started when calling this function.
   */
  public void send() {
    if (mFile == null) {
      return;
    }

    Intent emailIntent = new Intent(Intent.ACTION_SEND);
    emailIntent.setType("*/*");
    emailIntent.putExtra(Intent.EXTRA_SUBJECT, "SensorLog");
    emailIntent.putExtra(Intent.EXTRA_TEXT, "");
    // attach the file
    Uri fileURI =
        FileProvider.getUriForFile(mContext, BuildConfig.APPLICATION_ID + ".provider", mFile);
    emailIntent.putExtra(Intent.EXTRA_STREAM, fileURI);
    getUiComponent().startActivity(Intent.createChooser(emailIntent, "Send log.."));
    if (mFileWriter != null) {
      try {
        mFileWriter.flush();
        mFileWriter.close();
        mFileWriter = null;
      } catch (IOException e) {
        logException("Unable to close all file streams.", e);
        return;
      }
    }
  }

  @Override
  public void onProviderEnabled(String provider) {}

  @Override
  public void onProviderDisabled(String provider) {}

  @Override
  public void onLocationChanged(Location location) {
    synchronized (mFileLock) {
      if (mFileWriter == null) {
        return;
      }
      String locationStream =
          String.format(
              Locale.US,
              "Fix,%s,%f,%f,%f,%f,%f,%d",
              location.getProvider(),
              location.getLatitude(),
              location.getLongitude(),
              location.getAltitude(),
              location.getSpeed(),
              location.getAccuracy(),
              location.getTime());
      try {
        mFileWriter.write(locationStream);
        mFileWriter.newLine();
      } catch (IOException e) {
        logException(ERROR_WRITING_FILE, e);
      }
    }
  }

  @Override
  public void onLocationStatusChanged(String provider, int status, Bundle extras) {}

  @Override
  public void onGnssMeasurementsReceived(GnssMeasurementsEvent event) {
    synchronized (mFileLock) {
      if (mFileWriter == null) {
        return;
      }
      GnssClock gnssClock = event.getClock();
      for (GnssMeasurement measurement : event.getMeasurements()) {
        try {
          writeGnssMeasurementToFile(gnssClock, measurement);
        } catch (IOException e) {
          logException(ERROR_WRITING_FILE, e);
        }
      }
    }
  }

  @Override
  public void onGnssMeasurementsStatusChanged(int status) {}

  @Override
  public void onGnssNavigationMessageReceived(GnssNavigationMessage navigationMessage) {
    synchronized (mFileLock) {
      if (mFileWriter == null) {
        return;
      }
      StringBuilder builder = new StringBuilder("Nav");
      builder.append(RECORD_DELIMITER);
      builder.append(navigationMessage.getSvid());
      builder.append(RECORD_DELIMITER);
      builder.append(navigationMessage.getType());
      builder.append(RECORD_DELIMITER);

      int status = navigationMessage.getStatus();
      builder.append(status);
      builder.append(RECORD_DELIMITER);
      builder.append(navigationMessage.getMessageId());
      builder.append(RECORD_DELIMITER);
      builder.append(navigationMessage.getSubmessageId());
      byte[] data = navigationMessage.getData();
      for (byte word : data) {
        builder.append(RECORD_DELIMITER);
        builder.append(word);
      }
      try {
        mFileWriter.write(builder.toString());
        mFileWriter.newLine();
      } catch (IOException e) {
        logException(ERROR_WRITING_FILE, e);
      }
    }
  }

  @Override
  public void onGnssNavigationMessageStatusChanged(int status) {}

  @Override
  public void onGnssStatusChanged(GnssStatus gnssStatus) {}

  @Override
  public void onNmeaReceived(long timestamp, String s) {
    synchronized (mFileLock) {
      if (mFileWriter == null) {
        return;
      }
      String nmeaStream = String.format(Locale.US, "NMEA,%s,%d", s.trim(), timestamp);
      try {
        mFileWriter.write(nmeaStream);
        mFileWriter.newLine();
      } catch (IOException e) {
        logException(ERROR_WRITING_FILE, e);
      }
    }
  }

  @Override
  public void onSensorChanged(SensorEvent event) {
    synchronized (mFileLock) {
      if(mFileWriter == null) {
        return;
      }
      mStringBuilder.setLength(0);
      mStringBuilder.append(event.sensor.getStringType().substring(event.sensor.getStringType().lastIndexOf('.') + 1)).append(RECORD_DELIMITER);
      mStringBuilder.append(event.timestamp).append(RECORD_DELIMITER);
      mStringBuilder.append(java.util.Arrays.toString(event.values).replaceAll("[] ]", "").replace("[", ""));
      try {
        mFileWriter.write(mStringBuilder.toString());
        mFileWriter.newLine();
      } catch (IOException e) {
        logException(ERROR_WRITING_FILE, e);
      }
    }
  }

  @Override
  public void onListenerRegistration(String listener, boolean result) {}

  @Override
  public void onTTFFReceived(long l) {}

  private void writeGnssMeasurementToFile(GnssClock clock, GnssMeasurement measurement)
      throws IOException {
    String clockStream =
        String.format(
            "Raw,%s,%s,%s,%s,%s,%s,%s,%s,%s,%s",
            SystemClock.elapsedRealtime(),
            clock.getTimeNanos(),
            clock.hasLeapSecond() ? clock.getLeapSecond() : "",
            clock.hasTimeUncertaintyNanos() ? clock.getTimeUncertaintyNanos() : "",
            clock.getFullBiasNanos(),
            clock.hasBiasNanos() ? clock.getBiasNanos() : "",
            clock.hasBiasUncertaintyNanos() ? clock.getBiasUncertaintyNanos() : "",
            clock.hasDriftNanosPerSecond() ? clock.getDriftNanosPerSecond() : "",
            clock.hasDriftUncertaintyNanosPerSecond()
                ? clock.getDriftUncertaintyNanosPerSecond()
                : "",
            clock.getHardwareClockDiscontinuityCount() + ",");
    mFileWriter.write(clockStream);

    String measurementStream =
        String.format(
            "%s,%s,%s,%s,%s,%s,%s,%s,%s,%s,%s,%s,%s,%s,%s,%s,%s,%s,%s,%s",
            measurement.getSvid(),
            measurement.getTimeOffsetNanos(),
            measurement.getState(),
            measurement.getReceivedSvTimeNanos(),
            measurement.getReceivedSvTimeUncertaintyNanos(),
            measurement.getCn0DbHz(),
            measurement.getPseudorangeRateMetersPerSecond(),
            measurement.getPseudorangeRateUncertaintyMetersPerSecond(),
            measurement.getAccumulatedDeltaRangeState(),
            measurement.getAccumulatedDeltaRangeMeters(),
            measurement.getAccumulatedDeltaRangeUncertaintyMeters(),
            measurement.hasCarrierFrequencyHz() ? measurement.getCarrierFrequencyHz() : "",
            measurement.hasCarrierCycles() ? measurement.getCarrierCycles() : "",
            measurement.hasCarrierPhase() ? measurement.getCarrierPhase() : "",
            measurement.hasCarrierPhaseUncertainty()
                ? measurement.getCarrierPhaseUncertainty()
                : "",
            measurement.getMultipathIndicator(),
            measurement.hasSnrInDb() ? measurement.getSnrInDb() : "",
            measurement.getConstellationType(),
            Build.VERSION.SDK_INT >= Build.VERSION_CODES.O
            && measurement.hasAutomaticGainControlLevelDb()
                ? measurement.getAutomaticGainControlLevelDb()
                : "",
            measurement.hasCarrierFrequencyHz() ? measurement.getCarrierFrequencyHz() : "");
    mFileWriter.write(measurementStream);
    mFileWriter.newLine();
  }

  private void logException(String errorMessage, Exception e) {
<<<<<<< HEAD
    Log.e(SensorFusionContainer.TAG + TAG, errorMessage, e);
=======
    Log.e(MeasurementProvider.TAG + TAG, errorMessage, e);
>>>>>>> bc81fde2
    Toast.makeText(mContext, errorMessage, Toast.LENGTH_LONG).show();
  }

  private void logError(String errorMessage) {
<<<<<<< HEAD
    Log.e(SensorFusionContainer.TAG + TAG, errorMessage);
=======
    Log.e(MeasurementProvider.TAG + TAG, errorMessage);
>>>>>>> bc81fde2
    Toast.makeText(mContext, errorMessage, Toast.LENGTH_LONG).show();
  }

  /**
   * Implements a {@link FileFilter} to delete files that are not in the
   * {@link FileToDeleteFilter#mRetainedFiles}.
   */
  private static class FileToDeleteFilter implements FileFilter {
    private final List<File> mRetainedFiles;

    public FileToDeleteFilter(File... retainedFiles) {
      this.mRetainedFiles = Arrays.asList(retainedFiles);
    }

    /**
     * Returns {@code true} to delete the file, and {@code false} to keep the file.
     *
     * <p>Files are deleted if they are not in the {@link FileToDeleteFilter#mRetainedFiles} list.
     */
    @Override
    public boolean accept(File pathname) {
      if (pathname == null || !pathname.exists()) {
        return false;
      }
      if (mRetainedFiles.contains(pathname)) {
        return false;
      }
      return pathname.length() < MINIMUM_USABLE_FILE_SIZE_BYTES;
    }
  }
}<|MERGE_RESOLUTION|>--- conflicted
+++ resolved
@@ -49,11 +49,7 @@
 /**
  * A GNSS logger to store information to a file.
  */
-<<<<<<< HEAD
-public class FileLogger implements SensorFusionListener {
-=======
 public class FileLogger implements MeasurementListener {
->>>>>>> bc81fde2
 
   private static final String TAG = "FileLogger";
   private static final String FILE_PREFIX = "gnss_log";
@@ -447,20 +443,12 @@
   }
 
   private void logException(String errorMessage, Exception e) {
-<<<<<<< HEAD
-    Log.e(SensorFusionContainer.TAG + TAG, errorMessage, e);
-=======
     Log.e(MeasurementProvider.TAG + TAG, errorMessage, e);
->>>>>>> bc81fde2
     Toast.makeText(mContext, errorMessage, Toast.LENGTH_LONG).show();
   }
 
   private void logError(String errorMessage) {
-<<<<<<< HEAD
-    Log.e(SensorFusionContainer.TAG + TAG, errorMessage);
-=======
     Log.e(MeasurementProvider.TAG + TAG, errorMessage);
->>>>>>> bc81fde2
     Toast.makeText(mContext, errorMessage, Toast.LENGTH_LONG).show();
   }
 
