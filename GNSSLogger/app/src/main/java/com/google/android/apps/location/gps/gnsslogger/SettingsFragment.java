/*
 * Copyright (C) 2017 The Android Open Source Project
 *
 * Licensed under the Apache License, Version 2.0 (the "License");
 * you may not use this file except in compliance with the License.
 * You may obtain a copy of the License at
 *
 *      http://www.apache.org/licenses/LICENSE-2.0
 *
 * Unless required by applicable law or agreed to in writing, software
 * distributed under the License is distributed on an "AS IS" BASIS,
 * WITHOUT WARRANTIES OR CONDITIONS OF ANY KIND, either express or implied.
 * See the License for the specific language governing permissions and
 * limitations under the License.
 */

package com.google.android.apps.location.gps.gnsslogger;

import android.app.Fragment;
import android.content.Context;
import android.content.SharedPreferences;
import android.content.SharedPreferences.Editor;
import android.location.LocationManager;
import android.os.Build;
import android.os.Bundle;
import android.preference.PreferenceManager;
import android.util.Log;
import android.view.Gravity;
import android.view.LayoutInflater;
import android.view.View;
import android.view.View.OnClickListener;
import android.view.ViewGroup;
import android.view.ViewGroup.LayoutParams;
import android.view.WindowManager;
import android.widget.Button;
import android.widget.CompoundButton;
import android.widget.CompoundButton.OnCheckedChangeListener;
import android.widget.PopupWindow;
import android.widget.PopupWindow.OnDismissListener;
import android.widget.Spinner;
import android.widget.Switch;
import android.widget.TextView;
import android.widget.Toast;
import java.lang.reflect.InvocationTargetException;

/**
 * The UI fragment showing a set of configurable settings for the client to request GPS data.
 */
public class SettingsFragment extends Fragment {

  public static final String TAG = ":SettingsFragment";

  /** Position in the drop down menu of the auto ground truth mode */
  private static int AUTO_GROUND_TRUTH_MODE = 3;

  /** Key in the {@link SharedPreferences} indicating whether auto-scroll has been enabled */
  protected static String PREFERENCE_KEY_AUTO_SCROLL =  "autoScroll";

<<<<<<< HEAD
  private SensorFusionContainer mSensorContainer;
=======
  private MeasurementProvider mGpsContainer;
>>>>>>> bc81fde2
  private HelpDialog helpDialog;

  /**
   * The {@link RealTimePositionVelocityCalculator} set for receiving the ground truth mode switch
   */
  private RealTimePositionVelocityCalculator mRealTimePositionVelocityCalculator;

  /** User selection of ground truth mode, initially set to be disabled */
  private int mResidualSetting = RealTimePositionVelocityCalculator.RESIDUAL_MODE_DISABLED;

  /** The reference ground truth location by user input. */
  private double[] mFixedReferenceLocation = null;

  /** {@link GroundTruthModeSwitcher} to receive update from AR result broadcast */
  private GroundTruthModeSwitcher mModeSwitcher;

<<<<<<< HEAD
  public void setGpsContainer(SensorFusionContainer value) {
    mSensorContainer = value;
=======
  public void setGpsContainer(MeasurementProvider value) {
    mGpsContainer = value;
>>>>>>> bc81fde2
  }

  /** Set up {@link MainActivity} to receive update from AR result broadcast */
  public void setAutoModeSwitcher(GroundTruthModeSwitcher modeSwitcher) {
    mModeSwitcher = modeSwitcher;
  }

  /** Set up {@code RealTimePositionVelocityCalculator} for receiving changes in ground truth mode*/
  public void setRealTimePositionVelocityCalculator(
      RealTimePositionVelocityCalculator realTimePositionVelocityCalculator) {
    mRealTimePositionVelocityCalculator = realTimePositionVelocityCalculator;
  }

  @Override
  public View onCreateView(
      LayoutInflater inflater, ViewGroup container, Bundle savedInstanceState) {
    final View view = inflater.inflate(R.layout.fragment_main, container, false /* attachToRoot */);

    final Switch registerLocation = (Switch) view.findViewById(R.id.register_location);
    final TextView registerLocationLabel =
        (TextView) view.findViewById(R.id.register_location_label);
    //set the switch to OFF
    registerLocation.setChecked(false);
    registerLocationLabel.setText("Switch is OFF");
    registerLocation.setOnCheckedChangeListener(
        new OnCheckedChangeListener() {

          @Override
          public void onCheckedChanged(CompoundButton buttonView, boolean isChecked) {

            if (isChecked) {
<<<<<<< HEAD
              mSensorContainer.registerLocation();
              registerLocationLabel.setText("Switch is ON");
            } else {
              mSensorContainer.unregisterLocation();
=======
              mGpsContainer.registerLocation();
              mGpsContainer.registerFusedLocation();
              registerLocationLabel.setText("Switch is ON");
            } else {
              mGpsContainer.unregisterLocation();
              mGpsContainer.unRegisterFusedLocation();
>>>>>>> bc81fde2
              registerLocationLabel.setText("Switch is OFF");
            }
          }
        });

    final Switch registerMeasurements = (Switch) view.findViewById(R.id.register_measurements);
    final TextView registerMeasurementsLabel =
        (TextView) view.findViewById(R.id.register_measurement_label);
    //set the switch to OFF
    registerMeasurements.setChecked(false);
    registerMeasurementsLabel.setText("Switch is OFF");
    registerMeasurements.setOnCheckedChangeListener(
        new OnCheckedChangeListener() {

          @Override
          public void onCheckedChanged(CompoundButton buttonView, boolean isChecked) {

            if (isChecked) {
              mSensorContainer.registerMeasurements();
              registerMeasurementsLabel.setText("Switch is ON");
            } else {
              mSensorContainer.unregisterMeasurements();
              registerMeasurementsLabel.setText("Switch is OFF");
            }
          }
        });

    final Switch registerNavigation = (Switch) view.findViewById(R.id.register_navigation);
    final TextView registerNavigationLabel =
        (TextView) view.findViewById(R.id.register_navigation_label);
    //set the switch to OFF
    registerNavigation.setChecked(false);
    registerNavigationLabel.setText("Switch is OFF");
    registerNavigation.setOnCheckedChangeListener(
        new OnCheckedChangeListener() {

          @Override
          public void onCheckedChanged(CompoundButton buttonView, boolean isChecked) {

            if (isChecked) {
              mSensorContainer.registerNavigation();
              registerNavigationLabel.setText("Switch is ON");
            } else {
              mSensorContainer.unregisterNavigation();
              registerNavigationLabel.setText("Switch is OFF");
            }
          }
        });

    final Switch registerGpsStatus = (Switch) view.findViewById(R.id.register_status);
    final TextView registerGpsStatusLabel =
        (TextView) view.findViewById(R.id.register_status_label);
    //set the switch to OFF
    registerGpsStatus.setChecked(false);
    registerGpsStatusLabel.setText("Switch is OFF");
    registerGpsStatus.setOnCheckedChangeListener(
        new OnCheckedChangeListener() {

          @Override
          public void onCheckedChanged(CompoundButton buttonView, boolean isChecked) {

            if (isChecked) {
              mSensorContainer.registerGnssStatus();
              registerGpsStatusLabel.setText("Switch is ON");
            } else {
              mSensorContainer.unregisterGpsStatus();
              registerGpsStatusLabel.setText("Switch is OFF");
            }
          }
        });

    final Switch registerNmea = (Switch) view.findViewById(R.id.register_nmea);
    final TextView registerNmeaLabel = (TextView) view.findViewById(R.id.register_nmea_label);
    //set the switch to OFF
    registerNmea.setChecked(false);
    registerNmeaLabel.setText("Switch is OFF");
    registerNmea.setOnCheckedChangeListener(
        new OnCheckedChangeListener() {

          @Override
          public void onCheckedChanged(CompoundButton buttonView, boolean isChecked) {

            if (isChecked) {
              mSensorContainer.registerNmea();
              registerNmeaLabel.setText("Switch is ON");
            } else {
              mSensorContainer.unregisterNmea();
              registerNmeaLabel.setText("Switch is OFF");
            }
          }
        });

      final Switch registerImu = (Switch) view.findViewById(R.id.register_imu);
      final TextView registerImuLabel = (TextView) view.findViewById(R.id.register_imu_label);
      //set the switch to OFF
      registerImu.setChecked(false);
      registerImuLabel.setText("Switch is OFF");
      registerImu.setOnCheckedChangeListener(
              new OnCheckedChangeListener() {
                  @Override
                  public void onCheckedChanged(CompoundButton buttonView, boolean isChecked) {
                      if (isChecked) {
                          registerImuLabel.setText("Switch is ON");
                          mSensorContainer.registerSensors();
                      } else {
                          registerImuLabel.setText("Switch is OFF");
                          mSensorContainer.unregisterSensors();
                      }
                  }
              });


      final Switch autoScroll = (Switch) view.findViewById(R.id.auto_scroll_on);
    final TextView turnOnAutoScroll = (TextView) view.findViewById(R.id.turn_on_auto_scroll);
    turnOnAutoScroll.setText("Switch is OFF");
    autoScroll.setOnCheckedChangeListener(
        new OnCheckedChangeListener() {
          @Override
          public void onCheckedChanged(CompoundButton buttonView, boolean isChecked) {
            SharedPreferences sharedPreferences =
                PreferenceManager.getDefaultSharedPreferences(getActivity());
            Editor editor = sharedPreferences.edit();
            if (isChecked) {
              editor.putBoolean(PREFERENCE_KEY_AUTO_SCROLL, true);
              editor.apply();
              turnOnAutoScroll.setText("Switch is ON");
            } else {
              editor.putBoolean(PREFERENCE_KEY_AUTO_SCROLL, false);
              editor.apply();
              turnOnAutoScroll.setText("Switch is OFF");
            }
          }
        });

    final Switch residualPlotSwitch = (Switch) view.findViewById(R.id.residual_plot_enabled);
    final TextView turnOnResidual = (TextView) view.findViewById(R.id.turn_on_residual_plot);
    turnOnResidual.setText("Switch is OFF");
    residualPlotSwitch.setOnCheckedChangeListener(
        new OnCheckedChangeListener() {
          @Override
          public void onCheckedChanged(CompoundButton buttonView, boolean isChecked) {
            if (isChecked) {

              LayoutInflater inflater =
                  (LayoutInflater)
                      getActivity().getSystemService(Context.LAYOUT_INFLATER_SERVICE);
              View layout = inflater.inflate(R.layout.pop_up_window,
                      (ViewGroup) getActivity().findViewById(R.id.pop));

              // Find UI elements in pop up window
              final Spinner residualSpinner = layout.findViewById(R.id.residual_spinner);
              Button buttonOk = layout.findViewById(R.id.popup_button_ok);
              Button buttonCancel = layout.findViewById(R.id.popup_button_cancel);
              final TextView longitudeInput = layout.findViewById(R.id.longitude_input);
              final TextView latitudeInput = layout.findViewById(R.id.latitude_input);
              final TextView altitudeInput = layout.findViewById(R.id.altitude_input);

              // Set up pop up window attributes
              final PopupWindow popupWindow =
                  new PopupWindow(layout, LayoutParams.WRAP_CONTENT, LayoutParams.WRAP_CONTENT);
              popupWindow.setOutsideTouchable(false);
              popupWindow.showAtLocation(
                  view.findViewById(R.id.setting_root), Gravity.CENTER, 0, 0);
              View container = (View) popupWindow.getContentView().getParent();
              WindowManager wm =
                  (WindowManager) getActivity().getSystemService(Context.WINDOW_SERVICE);
              WindowManager.LayoutParams params =
                  (WindowManager.LayoutParams) container.getLayoutParams();
              params.flags = WindowManager.LayoutParams.FLAG_DIM_BEHIND;
              params.dimAmount = 0.5f;
              wm.updateViewLayout(container, params);
              mResidualSetting = RealTimePositionVelocityCalculator.RESIDUAL_MODE_DISABLED;
              // When the window is dismissed same as cancel
              popupWindow.setOnDismissListener(
                  new OnDismissListener() {
                    @Override
                    public void onDismiss() {
                      if (mResidualSetting
                          == RealTimePositionVelocityCalculator.RESIDUAL_MODE_DISABLED){
                        residualPlotSwitch.setChecked(false);
                      } else {
                        mRealTimePositionVelocityCalculator
                            .setResidualPlotMode
                                (mResidualSetting,
                                    mFixedReferenceLocation);
                        turnOnResidual.setText("Switch is ON");
                      }
                    }
                  }
              );

              buttonCancel.setOnClickListener(
                  new OnClickListener() {
                    @Override
                    public void onClick(View v) {
                      popupWindow.dismiss();
                    }
                  }
              );

              // Button handler to dismiss the window and store settings
              buttonOk.setOnClickListener(
                  new OnClickListener() {
                    @Override
                    public void onClick(View v) {
                      double longitudeDegrees =
                          longitudeInput.getText().toString().equals("")
                              ? Double.NaN
                              : Double.parseDouble(longitudeInput.getText().toString());
                      double latitudeDegrees =
                          latitudeInput.getText().toString().equals("")
                              ? Double.NaN
                              : Double.parseDouble(latitudeInput.getText().toString());
                      double altitudeMeters =
                          altitudeInput.getText().toString().equals("")
                              ? Double.NaN
                              : Double.parseDouble(altitudeInput.getText().toString());
                      mFixedReferenceLocation =
                          new double[] {latitudeDegrees, longitudeDegrees, altitudeMeters};
                      mResidualSetting = residualSpinner.getSelectedItemPosition();

                      // If user select auto, we need to put moving first and turn on AR updates
                      if (mResidualSetting == AUTO_GROUND_TRUTH_MODE) {
                        mResidualSetting
                            = RealTimePositionVelocityCalculator.RESIDUAL_MODE_MOVING;
                        mModeSwitcher.setAutoSwitchGroundTruthModeEnabled(true);
                      }
                      popupWindow.dismiss();
                    }
                  }
              );

            } else {
                  mModeSwitcher.setAutoSwitchGroundTruthModeEnabled(false);
                  mRealTimePositionVelocityCalculator.setResidualPlotMode(
                      RealTimePositionVelocityCalculator.RESIDUAL_MODE_DISABLED,
                      mFixedReferenceLocation);
                  turnOnResidual.setText("Switch is OFF");
            }
          }
        }
    );
    Button help = (Button) view.findViewById(R.id.help);
    helpDialog = new HelpDialog(getContext());
    helpDialog.setTitle("Help contents");
    helpDialog.create();

    help.setOnClickListener(
        new OnClickListener() {
          @Override
          public void onClick(View view) {
            helpDialog.show();
          }
        });

    Button exit = (Button) view.findViewById(R.id.exit);
    exit.setOnClickListener(
        new OnClickListener() {
          @Override
          public void onClick(View view) {
            getActivity().finishAffinity();
          }
        });

    TextView swInfo = (TextView) view.findViewById(R.id.sw_info);

    java.lang.reflect.Method method;
    LocationManager locationManager = mSensorContainer.getLocationManager();
    try {
      method = locationManager.getClass().getMethod("getGnssYearOfHardware");
      int hwYear = (int) method.invoke(locationManager);
      if (hwYear == 0) {
        swInfo.append("HW Year: " + "2015 or older \n");
      } else {
        swInfo.append("HW Year: " + hwYear + "\n");
      }

    } catch (NoSuchMethodException e) {
      logException("No such method exception: ", e);
      return null;
    } catch (IllegalAccessException e) {
      logException("Illegal Access exception: ", e);
      return null;
    } catch (InvocationTargetException e) {
      logException("Invocation Target Exception: ", e);
      return null;
    }

    String platformVersionString = Build.VERSION.RELEASE;
    swInfo.append("Platform: " + platformVersionString + "\n");
    int apiLevelInt = Build.VERSION.SDK_INT;
    swInfo.append("Api Level: " + apiLevelInt);

    return view;
  }

  private void logException(String errorMessage, Exception e) {
<<<<<<< HEAD
    Log.e(SensorFusionContainer.TAG + TAG, errorMessage, e);
=======
    Log.e(MeasurementProvider.TAG + TAG, errorMessage, e);
>>>>>>> bc81fde2
    Toast.makeText(getContext(), errorMessage, Toast.LENGTH_LONG).show();
  }
}<|MERGE_RESOLUTION|>--- conflicted
+++ resolved
@@ -56,11 +56,7 @@
   /** Key in the {@link SharedPreferences} indicating whether auto-scroll has been enabled */
   protected static String PREFERENCE_KEY_AUTO_SCROLL =  "autoScroll";
 
-<<<<<<< HEAD
-  private SensorFusionContainer mSensorContainer;
-=======
   private MeasurementProvider mGpsContainer;
->>>>>>> bc81fde2
   private HelpDialog helpDialog;
 
   /**
@@ -77,13 +73,8 @@
   /** {@link GroundTruthModeSwitcher} to receive update from AR result broadcast */
   private GroundTruthModeSwitcher mModeSwitcher;
 
-<<<<<<< HEAD
-  public void setGpsContainer(SensorFusionContainer value) {
-    mSensorContainer = value;
-=======
   public void setGpsContainer(MeasurementProvider value) {
     mGpsContainer = value;
->>>>>>> bc81fde2
   }
 
   /** Set up {@link MainActivity} to receive update from AR result broadcast */
@@ -115,19 +106,12 @@
           public void onCheckedChanged(CompoundButton buttonView, boolean isChecked) {
 
             if (isChecked) {
-<<<<<<< HEAD
-              mSensorContainer.registerLocation();
-              registerLocationLabel.setText("Switch is ON");
-            } else {
-              mSensorContainer.unregisterLocation();
-=======
               mGpsContainer.registerLocation();
               mGpsContainer.registerFusedLocation();
               registerLocationLabel.setText("Switch is ON");
             } else {
               mGpsContainer.unregisterLocation();
               mGpsContainer.unRegisterFusedLocation();
->>>>>>> bc81fde2
               registerLocationLabel.setText("Switch is OFF");
             }
           }
@@ -146,10 +130,10 @@
           public void onCheckedChanged(CompoundButton buttonView, boolean isChecked) {
 
             if (isChecked) {
-              mSensorContainer.registerMeasurements();
+              mGpsContainer.registerMeasurements();
               registerMeasurementsLabel.setText("Switch is ON");
             } else {
-              mSensorContainer.unregisterMeasurements();
+              mGpsContainer.unregisterMeasurements();
               registerMeasurementsLabel.setText("Switch is OFF");
             }
           }
@@ -168,10 +152,10 @@
           public void onCheckedChanged(CompoundButton buttonView, boolean isChecked) {
 
             if (isChecked) {
-              mSensorContainer.registerNavigation();
+              mGpsContainer.registerNavigation();
               registerNavigationLabel.setText("Switch is ON");
             } else {
-              mSensorContainer.unregisterNavigation();
+              mGpsContainer.unregisterNavigation();
               registerNavigationLabel.setText("Switch is OFF");
             }
           }
@@ -190,10 +174,10 @@
           public void onCheckedChanged(CompoundButton buttonView, boolean isChecked) {
 
             if (isChecked) {
-              mSensorContainer.registerGnssStatus();
+              mGpsContainer.registerGnssStatus();
               registerGpsStatusLabel.setText("Switch is ON");
             } else {
-              mSensorContainer.unregisterGpsStatus();
+              mGpsContainer.unregisterGpsStatus();
               registerGpsStatusLabel.setText("Switch is OFF");
             }
           }
@@ -211,10 +195,10 @@
           public void onCheckedChanged(CompoundButton buttonView, boolean isChecked) {
 
             if (isChecked) {
-              mSensorContainer.registerNmea();
+              mGpsContainer.registerNmea();
               registerNmeaLabel.setText("Switch is ON");
             } else {
-              mSensorContainer.unregisterNmea();
+              mGpsContainer.unregisterNmea();
               registerNmeaLabel.setText("Switch is OFF");
             }
           }
@@ -231,10 +215,10 @@
                   public void onCheckedChanged(CompoundButton buttonView, boolean isChecked) {
                       if (isChecked) {
                           registerImuLabel.setText("Switch is ON");
-                          mSensorContainer.registerSensors();
+                          mGpsContainer.registerSensors();
                       } else {
                           registerImuLabel.setText("Switch is OFF");
-                          mSensorContainer.unregisterSensors();
+                          mGpsContainer.unregisterSensors();
                       }
                   }
               });
@@ -395,7 +379,7 @@
     TextView swInfo = (TextView) view.findViewById(R.id.sw_info);
 
     java.lang.reflect.Method method;
-    LocationManager locationManager = mSensorContainer.getLocationManager();
+    LocationManager locationManager = mGpsContainer.getLocationManager();
     try {
       method = locationManager.getClass().getMethod("getGnssYearOfHardware");
       int hwYear = (int) method.invoke(locationManager);
@@ -425,11 +409,7 @@
   }
 
   private void logException(String errorMessage, Exception e) {
-<<<<<<< HEAD
-    Log.e(SensorFusionContainer.TAG + TAG, errorMessage, e);
-=======
     Log.e(MeasurementProvider.TAG + TAG, errorMessage, e);
->>>>>>> bc81fde2
     Toast.makeText(getContext(), errorMessage, Toast.LENGTH_LONG).show();
   }
 }