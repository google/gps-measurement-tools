/*
 * Copyright (C) 2017 The Android Open Source Project
 *
 * Licensed under the Apache License, Version 2.0 (the "License");
 * you may not use this file except in compliance with the License.
 * You may obtain a copy of the License at
 *
 *      http://www.apache.org/licenses/LICENSE-2.0
 *
 * Unless required by applicable law or agreed to in writing, software
 * distributed under the License is distributed on an "AS IS" BASIS,
 * WITHOUT WARRANTIES OR CONDITIONS OF ANY KIND, either express or implied.
 * See the License for the specific language governing permissions and
 * limitations under the License.
 */

package com.google.android.apps.location.gps.gnsslogger;

import android.graphics.Color;
import android.hardware.SensorEvent;
import android.location.GnssMeasurementsEvent;
import android.location.GnssNavigationMessage;
import android.location.GnssStatus;
import android.location.Location;
import android.location.LocationManager;
import android.os.Bundle;
import android.os.Handler;
import android.os.HandlerThread;
import android.util.Log;
import com.google.android.apps.location.gps.gnsslogger.ResultFragment.UIResultComponent;
import com.google.location.lbs.gnss.gps.pseudorange.GpsMathOperations;
import com.google.location.lbs.gnss.gps.pseudorange.GpsNavigationMessageStore;
import com.google.location.lbs.gnss.gps.pseudorange.PseudorangePositionVelocityFromRealTimeEvents;
import java.text.DecimalFormat;
import java.util.concurrent.TimeUnit;

/**
 * A class that handles real time position and velocity calculation, passing {@link
 * GnssMeasurementsEvent} instances to the {@link PseudorangePositionVelocityFromRealTimeEvents}
 * whenever a new raw measurement is received in order to compute a new position solution. The
 * computed position and velocity solutions are passed to the {@link ResultFragment} to be
 * visualized.
 */
<<<<<<< HEAD
public class RealTimePositionVelocityCalculator implements SensorFusionListener {
=======
public class RealTimePositionVelocityCalculator implements MeasurementListener {
>>>>>>> bc81fde2
  /** Residual analysis where user disabled residual plots */
  public static final int RESIDUAL_MODE_DISABLED = -1;

  /** Residual analysis where the user is not moving */
  public static final int RESIDUAL_MODE_STILL = 0;

  /** Residual analysis where the user is moving */
  public static final int RESIDUAL_MODE_MOVING = 1;

  /**
   * Residual analysis where the user chose to enter a LLA input as their position
   */
  public static final int RESIDUAL_MODE_AT_INPUT_LOCATION = 2;

  private static final long EARTH_RADIUS_METERS = 6371000;
  private PseudorangePositionVelocityFromRealTimeEvents
      mPseudorangePositionVelocityFromRealTimeEvents;
  private HandlerThread mPositionVelocityCalculationHandlerThread;
  private Handler mMyPositionVelocityCalculationHandler;
  private int mCurrentColor = Color.rgb(0x4a, 0x5f, 0x70);
  private int mCurrentColorIndex = 0;
  private boolean mAllowShowingRawResults = false;
  private MapFragment mMapFragment;
  private MainActivity mMainActivity;
  private PlotFragment mPlotFragment;
  private int[] mRgbColorArray = {
    Color.rgb(0x4a, 0x5f, 0x70),
    Color.rgb(0x7f, 0x82, 0x5f),
    Color.rgb(0xbf, 0x90, 0x76),
    Color.rgb(0x82, 0x4e, 0x4e),
    Color.rgb(0x66, 0x77, 0x7d)
  };
  private int mResidualPlotStatus;
  private double[] mGroundTruth = null;
  private int mPositionSolutionCount = 0;

  public RealTimePositionVelocityCalculator() {
    mPositionVelocityCalculationHandlerThread =
        new HandlerThread("Position From Realtime Pseudoranges");
    mPositionVelocityCalculationHandlerThread.start();
    mMyPositionVelocityCalculationHandler =
        new Handler(mPositionVelocityCalculationHandlerThread.getLooper());

    final Runnable r =
        new Runnable() {
          @Override
          public void run() {
            try {
              mPseudorangePositionVelocityFromRealTimeEvents =
                  new PseudorangePositionVelocityFromRealTimeEvents();
            } catch (Exception e) {
              Log.e(
<<<<<<< HEAD
                  SensorFusionContainer.TAG,
=======
                  MeasurementProvider.TAG,
>>>>>>> bc81fde2
                  " Exception in constructing PseudorangePositionFromRealTimeEvents : ",
                  e);
            }
          }
        };

    mMyPositionVelocityCalculationHandler.post(r);
  }

  private UIResultComponent uiResultComponent;

  public synchronized UIResultComponent getUiResultComponent() {
    return uiResultComponent;
  }

  public synchronized void setUiResultComponent(UIResultComponent value) {
    uiResultComponent = value;
  }

  @Override
  public void onProviderEnabled(String provider) {}

  @Override
  public void onProviderDisabled(String provider) {}

  @Override
  public void onGnssStatusChanged(GnssStatus gnssStatus) {}

  /**
   * Update the reference location in {@link PseudorangePositionVelocityFromRealTimeEvents} if the
   * received location is a network location. Otherwise, update the {@link ResultFragment} to
   * visualize both GPS location computed by the device and the one computed from the raw data.
   */
  @Override
  public void onLocationChanged(final Location location) {
    if (location.getProvider().equals(LocationManager.NETWORK_PROVIDER)) {
      final Runnable r =
          new Runnable() {
            @Override
            public void run() {
              if (mPseudorangePositionVelocityFromRealTimeEvents == null) {
                return;
              }
              try {
                mPseudorangePositionVelocityFromRealTimeEvents.setReferencePosition(
                    (int) (location.getLatitude() * 1E7),
                    (int) (location.getLongitude() * 1E7),
                    (int) (location.getAltitude() * 1E7));
              } catch (Exception e) {
<<<<<<< HEAD
                Log.e(SensorFusionContainer.TAG, " Exception setting reference location : ", e);
=======
                Log.e(MeasurementProvider.TAG, " Exception setting reference location : ", e);
>>>>>>> bc81fde2
              }
            }
          };

      mMyPositionVelocityCalculationHandler.post(r);

    } else if (location.getProvider().equals(LocationManager.GPS_PROVIDER)) {
      if (mAllowShowingRawResults) {
        final Runnable r =
            new Runnable() {
              @Override
              public void run() {
                if (mPseudorangePositionVelocityFromRealTimeEvents == null) {
                  return;
                }
                double[] posSolution =
                    mPseudorangePositionVelocityFromRealTimeEvents.getPositionSolutionLatLngDeg();
                double[] velSolution =
                    mPseudorangePositionVelocityFromRealTimeEvents.getVelocitySolutionEnuMps();
                double[] pvUncertainty =
                    mPseudorangePositionVelocityFromRealTimeEvents
                        .getPositionVelocityUncertaintyEnu();
                if (Double.isNaN(posSolution[0])) {
                  logPositionFromRawDataEvent("No Position Calculated Yet");
                  logPositionError("And no offset calculated yet...");
                } else {
                  if (mResidualPlotStatus != RESIDUAL_MODE_DISABLED
                      && mResidualPlotStatus != RESIDUAL_MODE_AT_INPUT_LOCATION) {
                    updateGroundTruth(posSolution);
                  }
                  String formattedLatDegree = new DecimalFormat("##.######").format(posSolution[0]);
                  String formattedLngDegree = new DecimalFormat("##.######").format(posSolution[1]);
                  String formattedAltMeters = new DecimalFormat("##.#").format(posSolution[2]);
                  logPositionFromRawDataEvent(
                      "latDegrees = "
                          + formattedLatDegree
                          + " lngDegrees = "
                          + formattedLngDegree
                          + "altMeters = "
                          + formattedAltMeters);
                  String formattedVelocityEastMps =
                      new DecimalFormat("##.###").format(velSolution[0]);
                  String formattedVelocityNorthMps =
                      new DecimalFormat("##.###").format(velSolution[1]);
                  String formattedVelocityUpMps =
                      new DecimalFormat("##.###").format(velSolution[2]);
                  logVelocityFromRawDataEvent(
                      "Velocity East = "
                          + formattedVelocityEastMps
                          + "mps"
                          + " Velocity North = "
                          + formattedVelocityNorthMps
                          + "mps"
                          + "Velocity Up = "
                          + formattedVelocityUpMps
                          + "mps");

                  String formattedPosUncertaintyEastMeters =
                      new DecimalFormat("##.###").format(pvUncertainty[0]);
                  String formattedPosUncertaintyNorthMeters =
                      new DecimalFormat("##.###").format(pvUncertainty[1]);
                  String formattedPosUncertaintyUpMeters =
                      new DecimalFormat("##.###").format(pvUncertainty[2]);
                  logPositionUncertainty(
                      "East = "
                          + formattedPosUncertaintyEastMeters
                          + "m North = "
                          + formattedPosUncertaintyNorthMeters
                          + "m Up = "
                          + formattedPosUncertaintyUpMeters
                          + "m");
                  String formattedVelUncertaintyEastMeters =
                      new DecimalFormat("##.###").format(pvUncertainty[3]);
                  String formattedVelUncertaintyNorthMeters =
                      new DecimalFormat("##.###").format(pvUncertainty[4]);
                  String formattedVelUncertaintyUpMeters =
                      new DecimalFormat("##.###").format(pvUncertainty[5]);
                  logVelocityUncertainty(
                      "East = "
                          + formattedVelUncertaintyEastMeters
                          + "mps North = "
                          + formattedVelUncertaintyNorthMeters
                          + "mps Up = "
                          + formattedVelUncertaintyUpMeters
                          + "mps");
                  String formattedOffsetMeters =
                      new DecimalFormat("##.######")
                          .format(
                              getDistanceMeters(
                                  location.getLatitude(),
                                  location.getLongitude(),
                                  posSolution[0],
                                  posSolution[1]));
                  logPositionError("position offset = " + formattedOffsetMeters + " meters");
                  String formattedSpeedOffsetMps =
                      new DecimalFormat("##.###")
                          .format(
                              Math.abs(
                                  location.getSpeed()
                                      - Math.sqrt(
                                          Math.pow(velSolution[0], 2)
                                              + Math.pow(velSolution[1], 2))));
                  logVelocityError("speed offset = " + formattedSpeedOffsetMps + " mps");
                }
                logLocationEvent("onLocationChanged: " + location);
                if (!Double.isNaN(posSolution[0])) {
                  updateMapViewWithPositions(
                      posSolution[0],
                      posSolution[1],
                      location.getLatitude(),
                      location.getLongitude(),
                      location.getTime());
                } else {
                  clearMapMarkers();
                }
              }
            };
        mMyPositionVelocityCalculationHandler.post(r);
      }
    }
  }

  private void clearMapMarkers() {
    mMapFragment.clearMarkers();
  }

  private void updateMapViewWithPositions(
      double latDegRaw,
      double lngDegRaw,
      double latDegDevice,
      double lngDegDevice,
      long timeMillis) {
    mMapFragment.updateMapViewWithPositions(
        latDegRaw, lngDegRaw, latDegDevice, lngDegDevice, timeMillis);
  }

  @Override
  public void onLocationStatusChanged(String provider, int status, Bundle extras) {}

  @Override
  public void onGnssMeasurementsReceived(final GnssMeasurementsEvent event) {
    mAllowShowingRawResults = true;
    final Runnable r =
        new Runnable() {
          @Override
          public void run() {
            mMainActivity.runOnUiThread(
                new Runnable() {
                  @Override
                  public void run() {
                    mPlotFragment.updateCnoTab(event);
                  }
                });
            if (mPseudorangePositionVelocityFromRealTimeEvents == null) {
              return;
            }
            try {
              if (mResidualPlotStatus != RESIDUAL_MODE_DISABLED
                  && mResidualPlotStatus != RESIDUAL_MODE_AT_INPUT_LOCATION) {
                // The position at last epoch is used for the residual analysis.
                // This is happening by updating the ground truth for pseudorange before using the
                // new arriving pseudoranges to compute a new position.
                mPseudorangePositionVelocityFromRealTimeEvents
                    .setCorrectedResidualComputationTruthLocationLla(mGroundTruth);
              }
              mPseudorangePositionVelocityFromRealTimeEvents
                  .computePositionVelocitySolutionsFromRawMeas(event);
              // Running on main thread instead of in parallel will improve the thread safety
              if (mResidualPlotStatus != RESIDUAL_MODE_DISABLED) {
                mMainActivity.runOnUiThread(
                    new Runnable() {
                      @Override
                      public void run() {
                        mPlotFragment.updatePseudorangeResidualTab(
                            mPseudorangePositionVelocityFromRealTimeEvents
                                .getPseudorangeResidualsMeters(),
                            TimeUnit.NANOSECONDS.toSeconds(
                                event.getClock().getTimeNanos()));
                      }
                    }
                );
              } else {
                mMainActivity.runOnUiThread(
                    new Runnable() {
                      @Override
                      public void run() {
                        // Here we create gaps when the residual plot is disabled
                        mPlotFragment.updatePseudorangeResidualTab(
                            GpsMathOperations.createAndFillArray(
                                GpsNavigationMessageStore.MAX_NUMBER_OF_SATELLITES, Double.NaN),
                            TimeUnit.NANOSECONDS.toSeconds(
                                event.getClock().getTimeNanos()));
                      }
                    }
                );
              }
            } catch (Exception e) {
              e.printStackTrace();
            }
          }
        };
    mMyPositionVelocityCalculationHandler.post(r);
  }

  @Override
  public void onGnssMeasurementsStatusChanged(int status) {}

  @Override
  public void onGnssNavigationMessageReceived(GnssNavigationMessage event) {
    if (event.getType() == GnssNavigationMessage.TYPE_GPS_L1CA) {
      mPseudorangePositionVelocityFromRealTimeEvents.parseHwNavigationMessageUpdates(event);
    }
  }

  @Override
  public void onGnssNavigationMessageStatusChanged(int status) {}

  @Override
  public void onNmeaReceived(long l, String s) {}

  @Override
  public void onSensorChanged(SensorEvent event) {
  }

  @Override
  public void onListenerRegistration(String listener, boolean result) {}

  private void logEvent(String tag, String message, int color) {
<<<<<<< HEAD
    String composedTag = SensorFusionContainer.TAG + tag;
=======
    String composedTag = MeasurementProvider.TAG + tag;
>>>>>>> bc81fde2
    Log.d(composedTag, message);
    logText(tag, message, color);
  }

  private void logText(String tag, String text, int color) {
    UIResultComponent component = getUiResultComponent();
    if (component != null) {
      component.logTextResults(tag, text, color);
    }
  }

  public void logLocationEvent(String event) {
    mCurrentColor = getNextColor();
    logEvent("Location", event, mCurrentColor);
  }

  private void logPositionFromRawDataEvent(String event) {
    logEvent("Calculated Position From Raw Data", event + "\n", mCurrentColor);
  }

  private void logVelocityFromRawDataEvent(String event) {
    logEvent("Calculated Velocity From Raw Data", event + "\n", mCurrentColor);
  }

  private void logPositionError(String event) {
    logEvent(
        "Offset between the reported position and Google's WLS position based on reported "
            + "measurements",
        event + "\n",
        mCurrentColor);
  }

  private void logVelocityError(String event) {
    logEvent(
        "Offset between the reported velocity and "
            + "Google's computed velocity based on reported measurements ",
        event + "\n",
        mCurrentColor);
  }

  private void logPositionUncertainty(String event) {
    logEvent("Uncertainty of the calculated position from Raw Data", event + "\n", mCurrentColor);
  }

  private void logVelocityUncertainty(String event) {
    logEvent("Uncertainty of the calculated velocity from Raw Data", event + "\n", mCurrentColor);
  }

  private synchronized int getNextColor() {
    ++mCurrentColorIndex;
    return mRgbColorArray[mCurrentColorIndex % mRgbColorArray.length];
  }

  /**
   * Return the distance (measured along the surface of the sphere) between 2 points
   */
  public double getDistanceMeters(
      double lat1Degree, double lng1Degree, double lat2Degree, double lng2Degree) {

    double deltaLatRadian = Math.toRadians(lat2Degree - lat1Degree);
    double deltaLngRadian = Math.toRadians(lng2Degree - lng1Degree);

    double a =
        Math.sin(deltaLatRadian / 2) * Math.sin(deltaLatRadian / 2)
            + Math.cos(Math.toRadians(lat1Degree))
                * Math.cos(Math.toRadians(lat2Degree))
                * Math.sin(deltaLngRadian / 2)
                * Math.sin(deltaLngRadian / 2);
    double angularDistanceRad = 2 * Math.atan2(Math.sqrt(a), Math.sqrt(1 - a));

    return EARTH_RADIUS_METERS * angularDistanceRad;
  }

  /**
   * Update the ground truth for pseudorange residual analysis based on the user activity.
   */
  private synchronized void updateGroundTruth(double[] posSolution) {

    // In case of switching between modes, last ground truth from previous mode will be used.
    if (mGroundTruth == null) {
      // If mGroundTruth has not been initialized, we set it to be the same as position solution
      mGroundTruth = new double[] {0.0, 0.0, 0.0};
      mGroundTruth[0] = posSolution[0];
      mGroundTruth[1] = posSolution[1];
      mGroundTruth[2] = posSolution[2];
    } else if (mResidualPlotStatus == RESIDUAL_MODE_STILL) {
      // If the user is standing still, we average our WLS position solution
      // Reference: https://en.wikipedia.org/wiki/Moving_average#Cumulative_moving_average
      mGroundTruth[0] =
          (mGroundTruth[0] * mPositionSolutionCount + posSolution[0])
              / (mPositionSolutionCount + 1);
      mGroundTruth[1] =
          (mGroundTruth[1] * mPositionSolutionCount + posSolution[1])
              / (mPositionSolutionCount + 1);
      mGroundTruth[2] =
          (mGroundTruth[2] * mPositionSolutionCount + posSolution[2])
              / (mPositionSolutionCount + 1);
      mPositionSolutionCount++;
    } else if (mResidualPlotStatus == RESIDUAL_MODE_MOVING) {
      // If the user is moving fast, we use single WLS position solution
      mGroundTruth[0] = posSolution[0];
      mGroundTruth[1] = posSolution[1];
      mGroundTruth[2] = posSolution[2];
      mPositionSolutionCount = 0;
    }
  }

  /**
   * Sets {@link MapFragment} for receiving WLS location update
   */
  public void setMapFragment(MapFragment mapFragment) {
    this.mMapFragment = mapFragment;
  }

  /**
   * Sets {@link PlotFragment} for receiving Gnss measurement and residual computation results for
   * plot
   */
  public void setPlotFragment(PlotFragment plotFragment) {
    this.mPlotFragment = plotFragment;
  }

  /**
   * Sets {@link MainActivity} for running some UI tasks on UI thread
   */
  public void setMainActivity(MainActivity mainActivity) {
    this.mMainActivity = mainActivity;
  }

  /**
   * Sets the ground truth mode in {@link PseudorangePositionVelocityFromRealTimeEvents}
   * for calculating corrected pseudorange residuals, also logs the change in ResultFragment
   */
  public void setResidualPlotMode(int residualPlotStatus, double[] fixedGroundTruth) {
    mResidualPlotStatus = residualPlotStatus;
    if (mPseudorangePositionVelocityFromRealTimeEvents == null) {
      return;
    }
    switch (mResidualPlotStatus) {
      case RESIDUAL_MODE_MOVING:
        mPseudorangePositionVelocityFromRealTimeEvents
            .setCorrectedResidualComputationTruthLocationLla(mGroundTruth);
        logEvent("Residual Plot", "Mode is set to moving", mCurrentColor);
        break;

      case RESIDUAL_MODE_STILL:
        mPseudorangePositionVelocityFromRealTimeEvents
            .setCorrectedResidualComputationTruthLocationLla(mGroundTruth);
        logEvent("Residual Plot", "Mode is set to still", mCurrentColor);
        break;

      case RESIDUAL_MODE_AT_INPUT_LOCATION:
        mPseudorangePositionVelocityFromRealTimeEvents
            .setCorrectedResidualComputationTruthLocationLla(fixedGroundTruth);
        logEvent("Residual Plot", "Mode is set to fixed ground truth", mCurrentColor);
        break;

      case RESIDUAL_MODE_DISABLED:
        mGroundTruth = null;
        mPseudorangePositionVelocityFromRealTimeEvents
            .setCorrectedResidualComputationTruthLocationLla(mGroundTruth);
        logEvent("Residual Plot", "Mode is set to Disabled", mCurrentColor);
        break;

      default:
        mPseudorangePositionVelocityFromRealTimeEvents
            .setCorrectedResidualComputationTruthLocationLla(null);
    }
  }

  @Override
  public void onTTFFReceived(long l) {}
}<|MERGE_RESOLUTION|>--- conflicted
+++ resolved
@@ -41,11 +41,7 @@
  * computed position and velocity solutions are passed to the {@link ResultFragment} to be
  * visualized.
  */
-<<<<<<< HEAD
-public class RealTimePositionVelocityCalculator implements SensorFusionListener {
-=======
 public class RealTimePositionVelocityCalculator implements MeasurementListener {
->>>>>>> bc81fde2
   /** Residual analysis where user disabled residual plots */
   public static final int RESIDUAL_MODE_DISABLED = -1;
 
@@ -98,11 +94,7 @@
                   new PseudorangePositionVelocityFromRealTimeEvents();
             } catch (Exception e) {
               Log.e(
-<<<<<<< HEAD
-                  SensorFusionContainer.TAG,
-=======
                   MeasurementProvider.TAG,
->>>>>>> bc81fde2
                   " Exception in constructing PseudorangePositionFromRealTimeEvents : ",
                   e);
             }
@@ -152,11 +144,7 @@
                     (int) (location.getLongitude() * 1E7),
                     (int) (location.getAltitude() * 1E7));
               } catch (Exception e) {
-<<<<<<< HEAD
-                Log.e(SensorFusionContainer.TAG, " Exception setting reference location : ", e);
-=======
                 Log.e(MeasurementProvider.TAG, " Exception setting reference location : ", e);
->>>>>>> bc81fde2
               }
             }
           };
@@ -385,11 +373,7 @@
   public void onListenerRegistration(String listener, boolean result) {}
 
   private void logEvent(String tag, String message, int color) {
-<<<<<<< HEAD
-    String composedTag = SensorFusionContainer.TAG + tag;
-=======
     String composedTag = MeasurementProvider.TAG + tag;
->>>>>>> bc81fde2
     Log.d(composedTag, message);
     logText(tag, message, color);
   }
