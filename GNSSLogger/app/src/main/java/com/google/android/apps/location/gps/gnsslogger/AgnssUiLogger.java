/*
 * Copyright (C) 2017 The Android Open Source Project
 *
 * Licensed under the Apache License, Version 2.0 (the "License");
 * you may not use this file except in compliance with the License.
 * You may obtain a copy of the License at
 *
 *      http://www.apache.org/licenses/LICENSE-2.0
 *
 * Unless required by applicable law or agreed to in writing, software
 * distributed under the License is distributed on an "AS IS" BASIS,
 * WITHOUT WARRANTIES OR CONDITIONS OF ANY KIND, either express or implied.
 * See the License for the specific language governing permissions and
 * limitations under the License.
 */

package com.google.android.apps.location.gps.gnsslogger;

import android.graphics.Color;
import android.hardware.SensorEvent;
import android.location.GnssMeasurementsEvent;
import android.location.GnssNavigationMessage;
import android.location.GnssStatus;
import android.location.Location;
import android.os.Bundle;
import android.util.Log;
import com.google.android.apps.location.gps.gnsslogger.AgnssFragment.AgnssUIFragmentComponent;
import java.util.concurrent.TimeUnit;

/**
 * A class representing a UI logger for the application. Its responsibility is show information in
 * the UI.
 */
<<<<<<< HEAD
public class AgnssUiLogger implements SensorFusionListener {
=======
public class AgnssUiLogger implements MeasurementListener {
>>>>>>> bc81fde2

  private static final int USED_COLOR = Color.rgb(0x4a, 0x5f, 0x70);

  public AgnssUiLogger() {}

  private AgnssUIFragmentComponent mUiFragmentComponent;

  public synchronized AgnssUIFragmentComponent getUiFragmentComponent() {
    return mUiFragmentComponent;
  }

  public synchronized void setUiFragmentComponent(AgnssUIFragmentComponent value) {
    mUiFragmentComponent = value;
  }

  @Override
  public void onProviderEnabled(String provider) {
    logLocationEvent("onProviderEnabled: " + provider);
  }

  @Override
  public void onTTFFReceived(long l) {
    logLocationEvent("timeToFirstFix: " + TimeUnit.NANOSECONDS.toMillis(l) + "millis");
  }

  @Override
  public void onProviderDisabled(String provider) {
    logLocationEvent("onProviderDisabled: " + provider);
  }

  @Override
  public void onLocationChanged(Location location) {
    logLocationEvent("onLocationChanged: " + location);
  }

  @Override
  public void onLocationStatusChanged(String provider, int status, Bundle extras) {}

  @Override
  public void onGnssMeasurementsReceived(GnssMeasurementsEvent event) {}

  @Override
  public void onGnssMeasurementsStatusChanged(int status) {}

  @Override
  public void onGnssNavigationMessageReceived(GnssNavigationMessage event) {}

  @Override
  public void onGnssNavigationMessageStatusChanged(int status) {}

  @Override
  public void onGnssStatusChanged(GnssStatus gnssStatus) {}

  @Override
  public void onNmeaReceived(long timestamp, String s) {}

  @Override
  public void onSensorChanged(SensorEvent event) {
  }

  @Override
  public void onListenerRegistration(String listener, boolean result) {
    logEvent("Registration", String.format("add%sListener: %b", listener, result), USED_COLOR);
  }

  private void logEvent(String tag, String message, int color) {
<<<<<<< HEAD
    String composedTag = SensorFusionContainer.TAG + tag;
=======
    String composedTag = MeasurementProvider.TAG + tag;
>>>>>>> bc81fde2
    Log.d(composedTag, message);
    logText(tag, message, color);
  }

  private void logText(String tag, String text, int color) {
    AgnssUIFragmentComponent component = getUiFragmentComponent();
    if (component != null) {
      component.logTextFragment(tag, text, color);
    }
  }

  private void logLocationEvent(String event) {
    logEvent("Location", event, USED_COLOR);
  }
}<|MERGE_RESOLUTION|>--- conflicted
+++ resolved
@@ -31,11 +31,7 @@
  * A class representing a UI logger for the application. Its responsibility is show information in
  * the UI.
  */
-<<<<<<< HEAD
-public class AgnssUiLogger implements SensorFusionListener {
-=======
 public class AgnssUiLogger implements MeasurementListener {
->>>>>>> bc81fde2
 
   private static final int USED_COLOR = Color.rgb(0x4a, 0x5f, 0x70);
 
@@ -102,11 +98,7 @@
   }
 
   private void logEvent(String tag, String message, int color) {
-<<<<<<< HEAD
-    String composedTag = SensorFusionContainer.TAG + tag;
-=======
     String composedTag = MeasurementProvider.TAG + tag;
->>>>>>> bc81fde2
     Log.d(composedTag, message);
     logText(tag, message, color);
   }
