--- conflicted
+++ resolved
@@ -261,11 +261,7 @@
   }
 
   /**
-<<<<<<< HEAD
-   * A facade for UI and Activity related operations that are required for {@link SensorFusionListener}s.
-=======
    * A facade for UI and Activity related operations that are required for {@link MeasurementListener}s.
->>>>>>> bc81fde2
    */
   public class UIFragmentComponent {
 
