/*
 * Copyright (C) 2017 The Android Open Source Project
 *
 * Licensed under the Apache License, Version 2.0 (the "License");
 * you may not use this file except in compliance with the License.
 * You may obtain a copy of the License at
 *
 *      http://www.apache.org/licenses/LICENSE-2.0
 *
 * Unless required by applicable law or agreed to in writing, software
 * distributed under the License is distributed on an "AS IS" BASIS,
 * WITHOUT WARRANTIES OR CONDITIONS OF ANY KIND, either express or implied.
 * See the License for the specific language governing permissions and
 * limitations under the License.
 */

package com.google.android.apps.location.gps.gnsslogger;

import android.app.Activity;
import android.app.Fragment;
import android.content.Intent;
import android.location.LocationManager;
import android.os.Bundle;
import android.text.Editable;
import android.text.SpannableStringBuilder;
import android.text.style.ForegroundColorSpan;
import android.util.Log;
import android.view.LayoutInflater;
import android.view.View;
import android.view.View.OnClickListener;
import android.view.ViewGroup;
import android.widget.Button;
import android.widget.ScrollView;
import android.widget.TextView;

/** The UI fragment that hosts a logging view. */
public class AgnssFragment extends Fragment {

  public static final String TAG = ":AgnssFragment";
  private TextView mLogView;
  private ScrollView mScrollView;
<<<<<<< HEAD
  private SensorFusionContainer mGpsContainer;
=======
  private MeasurementProvider mMeasurementProvider;
>>>>>>> bc81fde2
  private AgnssUiLogger mUiLogger;

  private final AgnssUIFragmentComponent mUiComponent = new AgnssUIFragmentComponent();

<<<<<<< HEAD
  public void setGpsContainer(SensorFusionContainer value) {
    mGpsContainer = value;
=======
  public void setMeasurementProvider(MeasurementProvider value) {
    mMeasurementProvider = value;
>>>>>>> bc81fde2
  }

  public void setUILogger(AgnssUiLogger value) {
    mUiLogger = value;
  }

  @Override
  public View onCreateView(
      LayoutInflater inflater, ViewGroup container, Bundle savedInstanceState) {
    View newView = inflater.inflate(R.layout.fragment_agnss, container, false /* attachToRoot */);
    mLogView = (TextView) newView.findViewById(R.id.log_view);
    mScrollView = (ScrollView) newView.findViewById(R.id.log_scroll);

    if (mUiLogger != null) {
      mUiLogger.setUiFragmentComponent(mUiComponent);
    }

    Button clearAgps = (Button) newView.findViewById(R.id.clearAgps);
    clearAgps.setOnClickListener(
        new OnClickListener() {
          @Override
          public void onClick(View view) {
<<<<<<< HEAD
            Log.i(SensorFusionContainer.TAG + TAG, "Clearing AGPS");
            LocationManager locationManager = mGpsContainer.getLocationManager();
            locationManager.sendExtraCommand(
                LocationManager.GPS_PROVIDER, "delete_aiding_data", null);
            Log.i(SensorFusionContainer.TAG + TAG, "Clearing AGPS command sent");
=======
            Log.i(MeasurementProvider.TAG + TAG, "Clearing AGPS");
            LocationManager locationManager = mMeasurementProvider.getLocationManager();
            locationManager.sendExtraCommand(
                LocationManager.GPS_PROVIDER, "delete_aiding_data", null);
            Log.i(MeasurementProvider.TAG + TAG, "Clearing AGPS command sent");
>>>>>>> bc81fde2
          }
        });

    Button fetchExtraData = (Button) newView.findViewById(R.id.fetchExtraData);
    fetchExtraData.setOnClickListener(
        new OnClickListener() {
          @Override
          public void onClick(View view) {
<<<<<<< HEAD
            Log.i(SensorFusionContainer.TAG + TAG, "Fetching Extra data");
            LocationManager locationManager = mGpsContainer.getLocationManager();
            Bundle bundle = new Bundle();
            locationManager.sendExtraCommand("gps", "force_xtra_injection", bundle);
            Log.i(SensorFusionContainer.TAG + TAG, "Fetching Extra data Command sent");
=======
            Log.i(MeasurementProvider.TAG + TAG, "Fetching Extra data");
            LocationManager locationManager = mMeasurementProvider.getLocationManager();
            Bundle bundle = new Bundle();
            locationManager.sendExtraCommand("gps", "force_xtra_injection", bundle);
            Log.i(MeasurementProvider.TAG + TAG, "Fetching Extra data Command sent");
>>>>>>> bc81fde2
          }
        });

    Button fetchTimeData = (Button) newView.findViewById(R.id.fetchTimeData);
    fetchTimeData.setOnClickListener(
        new OnClickListener() {
          @Override
          public void onClick(View view) {
<<<<<<< HEAD
            Log.i(SensorFusionContainer.TAG + TAG, "Fetching Time data");
            LocationManager locationManager = mGpsContainer.getLocationManager();
            Bundle bundle = new Bundle();
            locationManager.sendExtraCommand("gps", "force_time_injection", bundle);
            Log.i(SensorFusionContainer.TAG + TAG, "Fetching Time data Command sent");
=======
            Log.i(MeasurementProvider.TAG + TAG, "Fetching Time data");
            LocationManager locationManager = mMeasurementProvider.getLocationManager();
            Bundle bundle = new Bundle();
            locationManager.sendExtraCommand("gps", "force_time_injection", bundle);
            Log.i(MeasurementProvider.TAG + TAG, "Fetching Time data Command sent");
>>>>>>> bc81fde2
          }
        });

    Button requestSingleNlp = (Button) newView.findViewById(R.id.requestSingleNlp);
    requestSingleNlp.setOnClickListener(
        new OnClickListener() {
          @Override
          public void onClick(View view) {
<<<<<<< HEAD
            Log.i(SensorFusionContainer.TAG + TAG, "Requesting Single NLP Location");
            mGpsContainer.registerSingleNetworkLocation();
            Log.i(SensorFusionContainer.TAG + TAG, "Single NLP Location Requested");
=======
            Log.i(MeasurementProvider.TAG + TAG, "Requesting Single NLP Location");
            mMeasurementProvider.registerSingleNetworkLocation();
            Log.i(MeasurementProvider.TAG + TAG, "Single NLP Location Requested");
>>>>>>> bc81fde2
          }
        });

    Button requestSingleGps = (Button) newView.findViewById(R.id.requestSingleGps);
    requestSingleGps.setOnClickListener(
        new OnClickListener() {
          @Override
          public void onClick(View view) {
<<<<<<< HEAD
            Log.i(SensorFusionContainer.TAG + TAG, "Requesting Single GPS Location");
            mGpsContainer.registerSingleGpsLocation();
            Log.i(SensorFusionContainer.TAG + TAG, "Single GPS Location Requested");
=======
            Log.i(MeasurementProvider.TAG + TAG, "Requesting Single GPS Location");
            mMeasurementProvider.registerSingleGpsLocation();
            Log.i(MeasurementProvider.TAG + TAG, "Single GPS Location Requested");
>>>>>>> bc81fde2
          }
        });
    Button clear = (Button) newView.findViewById(R.id.clear_log);
    clear.setOnClickListener(
        new OnClickListener() {
          @Override
          public void onClick(View view) {
            mLogView.setText("");
          }
        });

    return newView;
  }
  /** A facade for Agnss UI related operations. */
  public class AgnssUIFragmentComponent {

    private static final int MAX_LENGTH = 12000;
    private static final int LOWER_THRESHOLD = (int) (MAX_LENGTH * 0.5);

    public synchronized void logTextFragment(final String tag, final String text, int color) {
      final SpannableStringBuilder builder = new SpannableStringBuilder();
      builder.append(tag).append(" | ").append(text).append("\n");
      builder.setSpan(
          new ForegroundColorSpan(color),
          0 /* start */,
          builder.length(),
          SpannableStringBuilder.SPAN_INCLUSIVE_EXCLUSIVE);

      Activity activity = getActivity();
      if (activity == null) {
        return;
      }
      activity.runOnUiThread(
          new Runnable() {
            @Override
            public void run() {
              mLogView.append(builder);
              Editable editable = mLogView.getEditableText();
              int length = editable.length();
              if (length > MAX_LENGTH) {
                editable.delete(0, length - LOWER_THRESHOLD);
              }
            }
          });
    }

    public void startActivity(Intent intent) {
      getActivity().startActivity(intent);
    }
  }
}<|MERGE_RESOLUTION|>--- conflicted
+++ resolved
@@ -39,22 +39,13 @@
   public static final String TAG = ":AgnssFragment";
   private TextView mLogView;
   private ScrollView mScrollView;
-<<<<<<< HEAD
-  private SensorFusionContainer mGpsContainer;
-=======
   private MeasurementProvider mMeasurementProvider;
->>>>>>> bc81fde2
   private AgnssUiLogger mUiLogger;
 
   private final AgnssUIFragmentComponent mUiComponent = new AgnssUIFragmentComponent();
 
-<<<<<<< HEAD
-  public void setGpsContainer(SensorFusionContainer value) {
-    mGpsContainer = value;
-=======
   public void setMeasurementProvider(MeasurementProvider value) {
     mMeasurementProvider = value;
->>>>>>> bc81fde2
   }
 
   public void setUILogger(AgnssUiLogger value) {
@@ -77,19 +68,11 @@
         new OnClickListener() {
           @Override
           public void onClick(View view) {
-<<<<<<< HEAD
-            Log.i(SensorFusionContainer.TAG + TAG, "Clearing AGPS");
-            LocationManager locationManager = mGpsContainer.getLocationManager();
-            locationManager.sendExtraCommand(
-                LocationManager.GPS_PROVIDER, "delete_aiding_data", null);
-            Log.i(SensorFusionContainer.TAG + TAG, "Clearing AGPS command sent");
-=======
             Log.i(MeasurementProvider.TAG + TAG, "Clearing AGPS");
             LocationManager locationManager = mMeasurementProvider.getLocationManager();
             locationManager.sendExtraCommand(
                 LocationManager.GPS_PROVIDER, "delete_aiding_data", null);
             Log.i(MeasurementProvider.TAG + TAG, "Clearing AGPS command sent");
->>>>>>> bc81fde2
           }
         });
 
@@ -98,19 +81,11 @@
         new OnClickListener() {
           @Override
           public void onClick(View view) {
-<<<<<<< HEAD
-            Log.i(SensorFusionContainer.TAG + TAG, "Fetching Extra data");
-            LocationManager locationManager = mGpsContainer.getLocationManager();
-            Bundle bundle = new Bundle();
-            locationManager.sendExtraCommand("gps", "force_xtra_injection", bundle);
-            Log.i(SensorFusionContainer.TAG + TAG, "Fetching Extra data Command sent");
-=======
             Log.i(MeasurementProvider.TAG + TAG, "Fetching Extra data");
             LocationManager locationManager = mMeasurementProvider.getLocationManager();
             Bundle bundle = new Bundle();
             locationManager.sendExtraCommand("gps", "force_xtra_injection", bundle);
             Log.i(MeasurementProvider.TAG + TAG, "Fetching Extra data Command sent");
->>>>>>> bc81fde2
           }
         });
 
@@ -119,19 +94,11 @@
         new OnClickListener() {
           @Override
           public void onClick(View view) {
-<<<<<<< HEAD
-            Log.i(SensorFusionContainer.TAG + TAG, "Fetching Time data");
-            LocationManager locationManager = mGpsContainer.getLocationManager();
-            Bundle bundle = new Bundle();
-            locationManager.sendExtraCommand("gps", "force_time_injection", bundle);
-            Log.i(SensorFusionContainer.TAG + TAG, "Fetching Time data Command sent");
-=======
             Log.i(MeasurementProvider.TAG + TAG, "Fetching Time data");
             LocationManager locationManager = mMeasurementProvider.getLocationManager();
             Bundle bundle = new Bundle();
             locationManager.sendExtraCommand("gps", "force_time_injection", bundle);
             Log.i(MeasurementProvider.TAG + TAG, "Fetching Time data Command sent");
->>>>>>> bc81fde2
           }
         });
 
@@ -140,15 +107,9 @@
         new OnClickListener() {
           @Override
           public void onClick(View view) {
-<<<<<<< HEAD
-            Log.i(SensorFusionContainer.TAG + TAG, "Requesting Single NLP Location");
-            mGpsContainer.registerSingleNetworkLocation();
-            Log.i(SensorFusionContainer.TAG + TAG, "Single NLP Location Requested");
-=======
             Log.i(MeasurementProvider.TAG + TAG, "Requesting Single NLP Location");
             mMeasurementProvider.registerSingleNetworkLocation();
             Log.i(MeasurementProvider.TAG + TAG, "Single NLP Location Requested");
->>>>>>> bc81fde2
           }
         });
 
@@ -157,15 +118,9 @@
         new OnClickListener() {
           @Override
           public void onClick(View view) {
-<<<<<<< HEAD
-            Log.i(SensorFusionContainer.TAG + TAG, "Requesting Single GPS Location");
-            mGpsContainer.registerSingleGpsLocation();
-            Log.i(SensorFusionContainer.TAG + TAG, "Single GPS Location Requested");
-=======
             Log.i(MeasurementProvider.TAG + TAG, "Requesting Single GPS Location");
             mMeasurementProvider.registerSingleGpsLocation();
             Log.i(MeasurementProvider.TAG + TAG, "Single GPS Location Requested");
->>>>>>> bc81fde2
           }
         });
     Button clear = (Button) newView.findViewById(R.id.clear_log);
